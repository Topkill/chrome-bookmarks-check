{
  "name": "bookmark-sentry",
<<<<<<< HEAD
  "version": "1.1.0",
=======
  "version": "1.1.1",
>>>>>>> 637d3f57
  "description": "书签哨兵 - Chrome扩展，用于检测网页上的链接是否已被收藏",
  "type": "module",
  "scripts": {
    "dev": "vite",
    "build": "vue-tsc && vite build",
    "preview": "vite preview",
    "test": "vitest"
  },
  "dependencies": {
    "vue": "^3.4.21"
  },
  "devDependencies": {
    "@crxjs/vite-plugin": "^2.0.0-beta.23",
    "@types/chrome": "^0.0.260",
    "@types/node": "^20.11.30",
    "@vitejs/plugin-vue": "^5.0.4",
    "@vue/compiler-sfc": "^3.4.21",
    "autoprefixer": "^10.4.19",
    "postcss": "^8.4.38",
    "tailwindcss": "^3.4.1",
    "typescript": "^5.4.2",
    "vite": "^5.1.6",
    "vitest": "^1.4.0",
    "vue-tsc": "^2.0.6"
  }
}<|MERGE_RESOLUTION|>--- conflicted
+++ resolved
@@ -1,10 +1,6 @@
 {
   "name": "bookmark-sentry",
-<<<<<<< HEAD
-  "version": "1.1.0",
-=======
   "version": "1.1.1",
->>>>>>> 637d3f57
   "description": "书签哨兵 - Chrome扩展，用于检测网页上的链接是否已被收藏",
   "type": "module",
   "scripts": {
